--- conflicted
+++ resolved
@@ -228,11 +228,7 @@
 void ProxyBaseTest::testProxyComposition(art::Event const& event) const
 {
 
-<<<<<<< HEAD
-  auto const& expectedTracks = *(event.getValidHandle<std::vector<recob::Track>>(tracksTag));
-=======
   auto const& expectedTracks = event.getProduct<std::vector<recob::Track>>(tracksTag);
->>>>>>> 07702c4b
 
   mf::LogInfo("ProxyBaseTest") << "Starting test on " << expectedTracks.size() << " tracks from '"
                                << tracksTag.encode() << "'";
@@ -251,11 +247,7 @@
       (tracksTag, proxy::withParallelData<std::vector<recob::Track>>())
     */
   );
-<<<<<<< HEAD
-  BOOST_CHECK_EQUAL(tracks.get<tag::TrackSubproxy>().data(), std::addressof(directTracks));
-=======
   BOOST_TEST(tracks.get<tag::TrackSubproxy>().data() == std::addressof(directTracks));
->>>>>>> 07702c4b
 
   static_assert(std::is_lvalue_reference<decltype(tracks.get<tag::TrackSubproxy>())>(),
                 "Not reference!");
@@ -269,21 +261,12 @@
     auto const& expectedTrackFitInfo = expectedFitHitInfo[iExpectedTrack];
 
     auto directTrackProxy = trackProxy.get<tag::TrackSubproxy>();
-<<<<<<< HEAD
-    BOOST_CHECK_EQUAL(std::addressof(*directTrackProxy), std::addressof(expectedTrack));
-    BOOST_CHECK_EQUAL(directTrackProxy->ID(), expectedTrack.ID());
-    BOOST_CHECK_EQUAL(directTrackProxy->Length(), expectedTrack.Length());
-
-    BOOST_CHECK_EQUAL(std::addressof(directTrackProxy.get<std::vector<recob::TrackFitHitInfo>>()),
-                      std::addressof(expectedTrackFitInfo));
-=======
     BOOST_TEST(std::addressof(*directTrackProxy) == std::addressof(expectedTrack));
     BOOST_TEST(directTrackProxy->ID() == expectedTrack.ID());
     BOOST_TEST(directTrackProxy->Length() == expectedTrack.Length());
 
     BOOST_TEST(std::addressof(directTrackProxy.get<std::vector<recob::TrackFitHitInfo>>()) ==
                std::addressof(expectedTrackFitInfo));
->>>>>>> 07702c4b
     /*
     auto fitInfoProxy = trackProxy.get<tag::FitInfoProxy>();
     BOOST_TEST
@@ -349,26 +332,6 @@
   static_assert(tracks.has<std::vector<recob::TrackFitHitInfo>>(),
                 "recob::TrackFitHitInfo not found!!!");
 
-<<<<<<< HEAD
-  BOOST_CHECK_EQUAL(tracks.empty(), expectedTracks.empty());
-  BOOST_CHECK_EQUAL(tracks.size(), expectedTracks.size());
-
-  BOOST_CHECK_EQUAL(tracks.size(), expectedTrackFitHitInfo.size());
-  decltype(auto) allFitHitInfo = tracks.get<std::vector<recob::TrackFitHitInfo>>();
-  static_assert(std::is_lvalue_reference<decltype(allFitHitInfo)>(), "Copy of parallel data!");
-  BOOST_CHECK_EQUAL(allFitHitInfo.data(), std::addressof(expectedTrackFitHitInfo));
-
-  BOOST_CHECK_EQUAL(tracks.get<tag::DirectFitInfo>().data(),
-                    std::addressof(expectedTrackFitHitInfo));
-
-  BOOST_CHECK_EQUAL(directTracks.get<std::vector<recob::TrackFitHitInfo>>().data(),
-                    std::addressof(expectedTrackFitHitInfo));
-
-  BOOST_CHECK_EQUAL(tracks.get<tag::TrackSubproxy>().data(), std::addressof(directTracks));
-
-  auto fitHitInfoSize = std::distance(allFitHitInfo.begin(), allFitHitInfo.end());
-  BOOST_CHECK_EQUAL(fitHitInfoSize, expectedTrackFitHitInfo.size());
-=======
   BOOST_TEST(tracks.empty() == expectedTracks.empty());
   BOOST_TEST(tracks.size() == expectedTracks.size());
 
@@ -386,7 +349,6 @@
 
   auto fitHitInfoSize = std::distance(allFitHitInfo.begin(), allFitHitInfo.end());
   BOOST_TEST(fitHitInfoSize == expectedTrackFitHitInfo.size());
->>>>>>> 07702c4b
 
   std::size_t iExpectedTrack = 0;
   for (auto trackProxy : tracks) {
@@ -399,39 +361,23 @@
 
     // proxies deliver temporary objects as elements, each time a new one
     // (although an exceedingly smart compiler might decide otherwise)
-<<<<<<< HEAD
-    BOOST_CHECK(!areSameObject(tracks[iExpectedTrack], tracks[iExpectedTrack]));
-=======
     BOOST_TEST(!areSameObject(tracks[iExpectedTrack], tracks[iExpectedTrack]));
->>>>>>> 07702c4b
 
     recob::Track const& trackRef = *trackProxy;
 
     auto const trackProxyCopy = trackProxy;
     BOOST_TEST(std::addressof(trackProxyCopy) != std::addressof(trackProxy));
 
-<<<<<<< HEAD
-    BOOST_CHECK_EQUAL(std::addressof(trackRef), std::addressof(expectedTrack));
-    BOOST_CHECK_EQUAL(std::addressof(*trackProxy), std::addressof(expectedTrack));
-
-    // hits
-    BOOST_CHECK_EQUAL(trackProxy.get<recob::Hit>().size(), expectedHits.size());
-=======
     BOOST_TEST(std::addressof(trackRef) == std::addressof(expectedTrack));
     BOOST_TEST(std::addressof(*trackProxy) == std::addressof(expectedTrack));
 
     // hits
     BOOST_TEST(trackProxy.get<recob::Hit>().size() == expectedHits.size());
->>>>>>> 07702c4b
     for (art::Ptr<recob::Hit> const& hitPtr : trackProxy.get<recob::Hit>()) {
 
       // with this check we just ask the hit is there
       // (the order is not guaranteed to be the same in expected and fetched)
-<<<<<<< HEAD
-      BOOST_CHECK_NE(indexOf(expectedHits, hitPtr), std::numeric_limits<std::size_t>::max());
-=======
       BOOST_TEST(indexOf(expectedHits, hitPtr) != std::numeric_limits<std::size_t>::max());
->>>>>>> 07702c4b
 
     } // for hit
 
@@ -441,30 +387,6 @@
       trackProxy.get<std::vector<recob::TrackFitHitInfo>>();
     static_assert(std::is_lvalue_reference<decltype(fitHitInfo)>(),
                   "Copy of parallel data element!");
-<<<<<<< HEAD
-    BOOST_CHECK_EQUAL(std::addressof(fitHitInfo), std::addressof(expectedFitHitInfo));
-    BOOST_CHECK_EQUAL(fitHitInfo.size(), expectedFitHitInfo.size());
-
-    BOOST_CHECK_EQUAL(std::addressof(trackProxy.get<tag::DirectFitInfo>()),
-                      std::addressof(expectedTrackFitHitInfo[iExpectedTrack]));
-
-    BOOST_CHECK_EQUAL(std::addressof(trackProxyCopy.get<tag::DirectFitInfo>()),
-                      std::addressof(trackProxy.get<tag::DirectFitInfo>()));
-
-    // subproxy elements are typically temporaries
-    BOOST_CHECK_NE(std::addressof(trackProxyCopy.get<tag::TrackSubproxy>()),
-                   std::addressof(trackProxy.get<tag::TrackSubproxy>()));
-
-    auto directTrackProxy = trackProxy.get<tag::TrackSubproxy>();
-    BOOST_CHECK_EQUAL(std::addressof(*directTrackProxy), std::addressof(expectedTrack));
-    BOOST_CHECK_EQUAL(directTrackProxy->ID(), expectedTrack.ID());
-    BOOST_CHECK_EQUAL(directTrackProxy->Length(), expectedTrack.Length());
-    BOOST_CHECK_EQUAL(std::addressof(directTrackProxy.get<std::vector<recob::TrackFitHitInfo>>()),
-                      std::addressof(fitHitInfo));
-
-    // "special" hits
-    BOOST_CHECK_EQUAL(trackProxy.get<tag::SpecialHits>().size(), expectedHits.size());
-=======
     BOOST_TEST(std::addressof(fitHitInfo) == std::addressof(expectedFitHitInfo));
     BOOST_TEST(fitHitInfo.size() == expectedFitHitInfo.size());
 
@@ -487,7 +409,6 @@
 
     // "special" hits
     BOOST_TEST(trackProxy.get<tag::SpecialHits>().size() == expectedHits.size());
->>>>>>> 07702c4b
     for (auto const& hitPtr : trackProxy.get<tag::SpecialHits>()) {
       // hitPtr is actually not a art::Ptr, but it can be compared to one
 
@@ -499,11 +420,7 @@
 
       // with this check we just ask the hit is there
       // (the order is not guaranteed to be the same in expected and fetched)
-<<<<<<< HEAD
-      BOOST_CHECK_NE(indexOf(expectedHits, hitPtr), std::numeric_limits<std::size_t>::max());
-=======
       BOOST_TEST(indexOf(expectedHits, hitPtr) != std::numeric_limits<std::size_t>::max());
->>>>>>> 07702c4b
 
     } // for special hit
 
@@ -520,11 +437,7 @@
       // the syntax of the static check is still pretty horrible...
       static_assert(std::decay_t<decltype(hitInfo)>::hasMetadata(),
                     "Expected metadata for tag::MetadataHits");
-<<<<<<< HEAD
-      BOOST_CHECK(hitInfo.hasMetadata());
-=======
       BOOST_TEST(hitInfo.hasMetadata());
->>>>>>> 07702c4b
 
       // conversion, as reference
       art::Ptr<recob::Hit> const& hitPtr = hitInfo;
@@ -541,17 +454,10 @@
         art::Ptr<recob::Hit> const& expectedHitPtr = expectedHits.at(index);
         auto const& expectedMetadata = expectedHitMeta.at(index);
 
-<<<<<<< HEAD
-        BOOST_CHECK_EQUAL(hitInfo.valuePtr(), hitPtr);
-        BOOST_CHECK_EQUAL(std::addressof(hitInfo.value()), std::addressof(*hitPtr));
-        BOOST_CHECK_EQUAL(hitInfo.key(), hitPtr.key());
-        BOOST_CHECK_EQUAL(hitInfo.id(), hitPtr.id());
-=======
         BOOST_TEST(hitInfo.valuePtr() == hitPtr);
         BOOST_TEST(std::addressof(hitInfo.value()) == std::addressof(*hitPtr));
         BOOST_TEST(hitInfo.key() == hitPtr.key());
         BOOST_TEST(hitInfo.id() == hitPtr.id());
->>>>>>> 07702c4b
 
         if (expectedHitPtr) {
           BOOST_TEST(hitPtr);
@@ -564,13 +470,8 @@
         BOOST_TEST(&(hitInfo.data()) == expectedMetadata);
 
         auto hitInfoCopy = hitInfo; // copy
-<<<<<<< HEAD
-        BOOST_CHECK_EQUAL(static_cast<art::Ptr<recob::Hit> const&>(hitInfo), hitPtr);
-        BOOST_CHECK_EQUAL(&(static_cast<art::Ptr<recob::Hit> const&>(hitInfo)), &hitPtr);
-=======
         BOOST_TEST(static_cast<art::Ptr<recob::Hit> const&>(hitInfo) == hitPtr);
         BOOST_TEST(&(static_cast<art::Ptr<recob::Hit> const&>(hitInfo)) == &hitPtr);
->>>>>>> 07702c4b
 
         art::Ptr<recob::Hit> hitPtrMoved = std::move(hitInfoCopy);
         BOOST_TEST(hitPtrMoved == hitPtr);
@@ -600,13 +501,8 @@
         art::Ptr<recob::Hit> const& expectedHitPtr = expectedHits.at(index);
         auto const* expectedMetadata = expectedHitMeta.at(index);
 
-<<<<<<< HEAD
-        BOOST_CHECK_EQUAL(iHit.valuePtr(), hitPtr);
-        BOOST_CHECK_EQUAL(std::addressof(iHit.value()), std::addressof(*hitPtr));
-=======
         BOOST_TEST(iHit.valuePtr() == hitPtr);
         BOOST_TEST(std::addressof(iHit.value()) == std::addressof(*hitPtr));
->>>>>>> 07702c4b
 
         BOOST_TEST(iHit.dataPtr() == expectedMetadata);
         BOOST_TEST(std::addressof(iHit.data()) == expectedMetadata);
@@ -619,27 +515,16 @@
     } // for special hit (iterator)
     BOOST_TEST(nSpecialHits == expectedHits.size());
 
-<<<<<<< HEAD
-    BOOST_CHECK_EQUAL(trackProxy.get<tag::DirectHitAssns>().size(), expectedHits.size());
-=======
     BOOST_TEST(trackProxy.get<tag::DirectHitAssns>().size() == expectedHits.size());
->>>>>>> 07702c4b
 
     // direct interface to recob::Track
     BOOST_TEST(trackProxy->NPoints() == expectedTrack.NPoints());
 
     // trajectory?
-<<<<<<< HEAD
-    BOOST_CHECK_EQUAL(trackProxy.has<recob::TrackTrajectory>(), !expectedTrajPtr.isNull());
-    if (expectedTrajPtr.isNull()) { BOOST_CHECK(!(trackProxy.get<recob::TrackTrajectory>())); }
-    else {
-      BOOST_CHECK_EQUAL(trackProxy.get<recob::TrackTrajectory>(), expectedTrajPtr);
-=======
     BOOST_TEST(trackProxy.has<recob::TrackTrajectory>() == !expectedTrajPtr.isNull());
     if (expectedTrajPtr.isNull()) { BOOST_TEST(!(trackProxy.get<recob::TrackTrajectory>())); }
     else {
       BOOST_TEST(trackProxy.get<recob::TrackTrajectory>(), expectedTrajPtr);
->>>>>>> 07702c4b
     }
     ++iExpectedTrack;
   } // for
