--- conflicted
+++ resolved
@@ -126,13 +126,8 @@
   BOOST_TEST(points.size() == expectedSpacePoints.size());
 
   decltype(auto) spacePoints = points.spacePoints();
-<<<<<<< HEAD
-  BOOST_CHECK_EQUAL(std::addressof(spacePoints), std::addressof(expectedSpacePoints));
-  BOOST_CHECK_EQUAL(spacePoints.size(), expectedSpacePoints.size());
-=======
   BOOST_TEST(std::addressof(spacePoints) == std::addressof(expectedSpacePoints));
   BOOST_TEST(spacePoints.size() == expectedSpacePoints.size());
->>>>>>> 07702c4b
 
   decltype(auto) charges = points.charges();
   BOOST_TEST(std::addressof(charges) == std::addressof(expectedCharges));
@@ -145,31 +140,17 @@
 
     recob::SpacePoint const& spacePointRef = *pointProxy;
 
-<<<<<<< HEAD
-    BOOST_CHECK_EQUAL(std::addressof(spacePointRef), std::addressof(expectedSpacePoint));
-    BOOST_CHECK_EQUAL(std::addressof(pointProxy.point()), std::addressof(expectedSpacePoint));
-    BOOST_CHECK_EQUAL(pointProxy.position(),
-                      geo::vect::makePointFromCoords(expectedSpacePoint.XYZ()));
-    BOOST_CHECK_EQUAL(pointProxy.ID(), expectedSpacePoint.ID());
-    BOOST_CHECK_EQUAL(pointProxy.hasCharge(), expectedChargeInfo.hasCharge());
-    BOOST_CHECK_EQUAL(pointProxy.charge(), expectedChargeInfo.charge());
-=======
     BOOST_TEST(std::addressof(spacePointRef) == std::addressof(expectedSpacePoint));
     BOOST_TEST(std::addressof(pointProxy.point()) == std::addressof(expectedSpacePoint));
     BOOST_TEST(pointProxy.position() == geo::vect::makePointFromCoords(expectedSpacePoint.XYZ()));
     BOOST_TEST(pointProxy.ID() == expectedSpacePoint.ID());
     BOOST_TEST(pointProxy.hasCharge() == expectedChargeInfo.hasCharge());
     BOOST_TEST(pointProxy.charge() == expectedChargeInfo.charge());
->>>>>>> 07702c4b
 
     decltype(auto) chargeInfo = pointProxy.get<recob::PointCharge>();
     static_assert(std::is_lvalue_reference<decltype(chargeInfo)>(),
                   "Copy of parallel data element!");
-<<<<<<< HEAD
-    BOOST_CHECK_EQUAL(std::addressof(chargeInfo), std::addressof(expectedChargeInfo));
-=======
     BOOST_TEST(std::addressof(chargeInfo) == std::addressof(expectedChargeInfo));
->>>>>>> 07702c4b
 
     ++iExpectedPoint;
   } // for
