--- conflicted
+++ resolved
@@ -244,11 +244,7 @@
     auto ia = iter, ib = iter;
     ia++;
     ++ib;
-<<<<<<< HEAD
-    BOOST_CHECK(ia == ib);
-=======
     BOOST_TEST(ia == ib);
->>>>>>> 07702c4b
     if (!isLast) {
       auto ia = iter;
       BOOST_TEST(*(ia++) == *iter);
@@ -294,11 +290,7 @@
     auto ia = iter, ib = iter;
     ia++;
     ++ib;
-<<<<<<< HEAD
-    BOOST_CHECK(ia == ib);
-=======
     BOOST_TEST(ia == ib);
->>>>>>> 07702c4b
   }
 
   {
@@ -371,11 +363,7 @@
 
     BOOST_TEST((&*ia == &*ib));
 
-<<<<<<< HEAD
-    BOOST_CHECK((++ia == ++ib));
-=======
     BOOST_TEST((++ia == ++ib));
->>>>>>> 07702c4b
   }
 
 } // const_forward_iterator_tests()
