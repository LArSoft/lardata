/**
 * @file    NestedIterator_test.cc
 * @brief   Tests nested iterators
 * @author  Gianluca Petrillo (petrillo@fnal.gov)
 * @date    20140822
 * @version 1.0
 *
 * See http://www.boost.org/libs/test for the Boost test library home page.
 * 
 * Timing:
 * version 1.0 takes negligible time on a 3 GHz machine
 */

// C/C++ standard libraries
#include <vector>
#include <map>
#include <random>
#include <iostream>

// Boost libraries
/*
 * Boost Magic: define the name of the module;
 * and do that before the inclusion of Boost unit test headers
 * because it will change what they provide.
 * Among the those, there is a main() function and some wrapping catching
 * unhandled exceptions and considering them test failures, and probably more.
 * This also makes fairly complicate to receive parameters from the command line
 * (for example, a random seed).
 */
#define BOOST_TEST_MODULE ( NestedIterator_test )
#include <cetlib/quiet_unit_test.hpp> // BOOST_AUTO_TEST_CASE()
#include <boost/test/test_tools.hpp> // BOOST_CHECK()

// LArSoft libraries
#include "lardata/Utilities/NestedIterator.h"


/// The seed for the default random engine
constexpr unsigned int RandomSeed = 12345;


//------------------------------------------------------------------------------
//--- Test code
//

/**
 * @brief Tests bulk allocator with a vector of vectors
 *
 * The test consists in filling a sequence of integers in a two-level structure,
 * and then iterating to recover the sequence.
 * 
 * The test fails if the extracted sequence is not correct.
 */
void RunVectorVectorTest() {
  
  // fill the double tier structure
  using DoubleVectorI_t = std::vector<std::vector<int>>;
  DoubleVectorI_t data(1); // get the first vector started
  constexpr size_t NElements = 10000;
  constexpr float SwitchProbability = 0.1; // expect about 1000 containers
  
  static std::default_random_engine random_engine(RandomSeed);
  std::uniform_real_distribution<float> uniform(0., 1.);
  
  unsigned int nEmpty = 0;
  for (size_t i = 0; i < NElements; ++i) {
    // add a new vector (some times)
    if (uniform(random_engine) < SwitchProbability) {
      if (data.back().empty()) ++nEmpty;
      data.emplace_back();
    }
    // add the element i to the last vector
    data.back().push_back(i);
  } // for
  std::cout << "Working with " << NElements << " elements in " << data.size()
    << " vectors (" << nEmpty << " empty) in a vector" << std::endl;
  
  unsigned int nMismatches = 0;
  
  int expected = 0;
  lar::double_fwd_const_iterator<DoubleVectorI_t::const_iterator>
    iElem(data, lar::double_fwd_const_iterator<DoubleVectorI_t::const_iterator>::begin),
    eend(data, lar::double_fwd_const_iterator<DoubleVectorI_t::const_iterator>::end);
  while (iElem != eend) {
    int elem = *iElem;
    if (elem != expected) ++nMismatches;
    ++expected;
    ++iElem;
  } // while
  
  BOOST_CHECK_EQUAL((unsigned int) expected, NElements);
  BOOST_CHECK_EQUAL(nMismatches, 0U);
} // RunVectorVectorTest()


/**
 * @brief Tests bulk allocator with a map of vectors
 *
 * The test consists in filling a sequence of integers in a two-level structure,
 * and then iterating to recover the sequence.
 * 
 * The test fails if the extracted sequence is not correct.
 */
void RunVectorMapTest() {
  
  // fill the double tier structure
  using VectorMapI_t = std::map<int, std::vector<int>>;
  VectorMapI_t data; // get the first vector started
<<<<<<< HEAD
  data.emplace(0, std::vector<int>{});
=======
  data[0] = {};
>>>>>>> c4a6c175
  constexpr size_t NElements = 10000;
  constexpr float SwitchProbability = 0.1; // expect about 1000 containers
  
  static std::default_random_engine random_engine(RandomSeed);
  std::uniform_real_distribution<float> uniform(0., 1.);
  
  unsigned int nEmpty = 0;
  for (size_t i = 0; i < NElements; ++i) {
    // add a new map (some times)
    if (uniform(random_engine) < SwitchProbability) {
      if (data.rbegin()->second.empty()) ++nEmpty;
      data.insert({ data.size(), {} });
    }
    // add the element i to the last vector
    data.rbegin()->second.push_back(i);
  } // for
  std::cout << "Working with " << NElements << " elements in " << data.size()
    << " vectors (" << nEmpty << " empty) in a map" << std::endl;
  
  unsigned int nMismatches = 0;
  
  int expected = 0;
  using ConstIterator_t = lar::double_fwd_const_iterator
    <VectorMapI_t::const_iterator, lar::PairSecond<VectorMapI_t::value_type>>;
  ConstIterator_t iElem(data, ConstIterator_t::begin),
    eend(data, ConstIterator_t::end);
  while (iElem != eend) {
    int elem = *iElem;
    if (elem != expected) ++nMismatches;
    ++expected;
    ++iElem;
  } // while
  
  BOOST_CHECK_EQUAL((unsigned int) expected, NElements);
  BOOST_CHECK_EQUAL(nMismatches, 0U);
} // RunVectorMapTest()


//------------------------------------------------------------------------------
//--- registration of tests
//
// Boost needs now to know which tests we want to run.
// Tests are "automatically" registered, hence the BOOST_AUTO_TEST_CASE()
// macro name. The argument is a name for the test; each test will have a
// number of checks and it will fail if any of them does.
//

BOOST_AUTO_TEST_CASE(RunVectorVector) {
  RunVectorVectorTest();
}

BOOST_AUTO_TEST_CASE(RunVectorMap) {
  RunVectorMapTest();
}<|MERGE_RESOLUTION|>--- conflicted
+++ resolved
@@ -106,11 +106,8 @@
   // fill the double tier structure
   using VectorMapI_t = std::map<int, std::vector<int>>;
   VectorMapI_t data; // get the first vector started
-<<<<<<< HEAD
-  data.emplace(0, std::vector<int>{});
-=======
+  //data.emplace(0, std::vector<int>{});
   data[0] = {};
->>>>>>> c4a6c175
   constexpr size_t NElements = 10000;
   constexpr float SwitchProbability = 0.1; // expect about 1000 containers
   
