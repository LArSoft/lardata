--- conflicted
+++ resolved
@@ -14,13 +14,7 @@
 
 // Boost libraries
 #define BOOST_TEST_MODULE (ChiSquareAccumulator_test)
-<<<<<<< HEAD
-#include <boost/test/test_tools.hpp>                      // BOOST_CHECK(), BOOST_CHECK_EQUAL()
-#include <boost/test/tools/floating_point_comparison.hpp> // BOOST_CHECK_CLOSE()
-#include <cetlib/quiet_unit_test.hpp>                     // BOOST_AUTO_TEST_CASE()
-=======
 #include "boost/test/unit_test.hpp"
->>>>>>> 07702c4b
 
 // LArSoft libraries
 #include "lardata/Utilities/ChiSquareAccumulator.h"
@@ -28,19 +22,11 @@
 // C/C++ standard libraries
 #include <type_traits> // std::is_same<>
 
-<<<<<<< HEAD
-//------------------------------------------------------------------------------
-void testChiSquareAccumulator()
-{
-
-  auto one = [](double) { return 1.0; };
-=======
 using boost::test_tools::tolerance;
 
 //------------------------------------------------------------------------------
 void testChiSquareAccumulator()
 {
->>>>>>> 07702c4b
 
   auto one = [](double) { return 1.0; };
   auto chiSquare = lar::util::makeChiSquareAccumulator(one);
