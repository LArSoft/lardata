--- conflicted
+++ resolved
@@ -23,13 +23,7 @@
  * (for example, a random seed).
  */
 #define BOOST_TEST_MODULE (StatCollector_test)
-<<<<<<< HEAD
-#include <boost/test/test_tools.hpp>                      // BOOST_CHECK(), BOOST_CHECK_EQUAL()
-#include <boost/test/tools/floating_point_comparison.hpp> // BOOST_CHECK_CLOSE()
-#include <cetlib/quiet_unit_test.hpp>                     // BOOST_AUTO_TEST_CASE()
-=======
 #include "boost/test/unit_test.hpp"
->>>>>>> 07702c4b
 
 // library to be tested:
 #include "lardata/Utilities/Dereference.h"
