/**
 * @file    FastMatrixMath_test.cc
 * @brief   Tests the classes in SimpleFits.h
 * @author  Gianluca Petrillo (petrillo@fnal.gov)
 * @date    20141229
 * @version 1.0
 * @see     SimpleFits.h
 *
 * See http://www.boost.org/libs/test for the Boost test library home page.
 *
 * Timing:
 * not given yet
 */

// define the following symbol to print the matrices
// #define FASTMATRIXMATH_TEST_DEBUG

// C/C++ standard libraries
#include <algorithm> // std::generate()
#include <array>
#include <cmath>
#include <iostream>
#include <limits> // std::numeric_limits<>
#include <random>
#include <string>

// Boost libraries
/*
 * Boost Magic: define the name of the module;
 * and do that before the inclusion of Boost unit test headers
 * because it will change what they provide.
 * Among the those, there is a main() function and some wrapping catching
 * unhandled exceptions and considering them test failures, and probably more.
 * This also makes fairly complicate to receive parameters from the command line
 * (for example, a random seed).
 */
#define BOOST_TEST_MODULE (FastMatrixMath_test)
<<<<<<< HEAD
#include <boost/test/test_tools.hpp>                      // BOOST_CHECK(), BOOST_CHECK_EQUAL()
#include <boost/test/tools/floating_point_comparison.hpp> // BOOST_CHECK_CLOSE()
#include <cetlib/quiet_unit_test.hpp>                     // BOOST_AUTO_TEST_CASE()
=======
#include "boost/test/unit_test.hpp"
>>>>>>> 07702c4b

// LArSoft libraries
#include "lardata/Utilities/FastMatrixMathHelper.h"

<<<<<<< HEAD
=======
using boost::test_tools::tolerance;

>>>>>>> 07702c4b
//==============================================================================
//=== Test code
//===

constexpr unsigned int static_sqrt(unsigned int n)
{
  // too lazy to copy sqrt from Stroustrup
  return (
    (n == 1) ?
      1 :
      ((n == 4) ? 2 : ((n == 9) ? 3 : ((n == 16) ? 4 : std::numeric_limits<unsigned int>::max()))));
} // static_sqrt()

template <typename Array>
void PrintMatrix(std::ostream& out, Array const& m, std::string name = "Matrix")
{
#ifdef FASTMATRIXMATH_TEST_DEBUG
  const size_t Dim = size_t(std::sqrt(m.size()));

  out << name << " " << Dim << "x" << Dim << ":";
  for (size_t r = 0; r < Dim; ++r) {
    out << "\n |";
    for (size_t c = 0; c < Dim; ++c)
      out << " " << m[r * Dim + c];
    out << " |";
  } // for
  out << std::endl;
#endif // FASTMATRIXMATH_TEST_DEBUG
} // PrintMatrix()

template <typename Array>
void CheckSymmetric(Array const& m)
{
  const size_t Dim = size_t(std::sqrt(m.size()));

  for (size_t r = 1; r < Dim; ++r)
    for (size_t c = r + 1; c < Dim; ++c)
      BOOST_TEST(m[r * Dim + c] == m[r * Dim + c], 0.001 % tolerance());

} // CheckSymmetric()

template <typename Array>
void CheckInverse(Array const& a, Array const& a_inv)
{

  const size_t Dim = size_t(std::sqrt(a.size()));
  using Data_t = typename Array::value_type;

  BOOST_TEST(a.size() == a_inv.size());

  for (size_t r = 0; r < Dim; ++r) {
    for (size_t c = 0; c < Dim; ++c) {
      Data_t v = 0.;
      for (size_t k = 0; k < Dim; ++k) {
        v += a[r * Dim + k] * a_inv[k * Dim + c];
      } // for
      if (r == c)
<<<<<<< HEAD
        BOOST_CHECK_CLOSE(v, Data_t(1), 0.01); // 0.01%
      else
        BOOST_CHECK_SMALL(v, 1e-5);
=======
        BOOST_TEST(v == Data_t(1), 0.01 % tolerance());
      else
        BOOST_TEST(v == 0, 1e-5 % tolerance());
>>>>>>> 07702c4b
    } // for column
  }   // for row

} // CheckInverse()

template <typename Array>
void MatrixTest(Array const& mat)
{

  using Data_t = typename Array::value_type;

  constexpr unsigned int Dim = static_sqrt(std::tuple_size<Array>::value);
  static_assert((Dim >= 1) && (Dim <= 4), "Dimension not supported");

  using FastMatrixOperations = lar::util::details::FastMatrixOperations<Data_t, Dim>;

  Array mat_inv = FastMatrixOperations::InvertMatrix(mat);
  PrintMatrix(std::cout, mat_inv, "Alleged inverse matrix");
  CheckInverse(mat, mat_inv);

} // MatrixTest()

template <typename Array>
void MatrixTest(Array const& mat, typename Array::value_type det)
{

  using Data_t = typename Array::value_type;

  constexpr unsigned int Dim = static_sqrt(std::tuple_size<Array>::value);
  static_assert((Dim >= 1) && (Dim <= 4), "Dimension not supported");

  using FastMatrixOperations = lar::util::details::FastMatrixOperations<Data_t, Dim>;

  const Data_t my_det = FastMatrixOperations::Determinant(mat);
  BOOST_TEST(my_det == det, 1e-4 % tolerance());

  if (std::isnormal(det)) {
    Array mat_inv = FastMatrixOperations::InvertMatrix(mat, det);
    PrintMatrix(std::cout, mat_inv, "Alleged inverse matrix");
    CheckInverse(mat, mat_inv);
  }
} // MatrixTest()

template <typename Array>
void SymmetricMatrixTest(Array const& mat)
{

  using Data_t = typename Array::value_type;

  constexpr unsigned int Dim = static_sqrt(std::tuple_size<Array>::value);
  static_assert((Dim >= 1) && (Dim <= 4), "Dimension not supported");

  using FastMatrixOperations = lar::util::details::FastMatrixOperations<Data_t, Dim>;

  CheckSymmetric(mat);

  Array mat_inv = FastMatrixOperations::InvertSymmetricMatrix(mat);
  PrintMatrix(std::cout, mat_inv, "Alleged inverse matrix");
  CheckInverse(mat, mat_inv);
  CheckSymmetric(mat_inv);
} // SymmetricMatrixTest()

template <typename Array>
void SymmetricMatrixTest(Array const& mat, typename Array::value_type det)
{

  using Data_t = typename Array::value_type;

  constexpr unsigned int Dim = static_sqrt(std::tuple_size<Array>::value);
  static_assert((Dim >= 1) && (Dim <= 4), "Dimension not supported");

  using FastMatrixOperations = lar::util::details::FastMatrixOperations<Data_t, Dim>;

  const Data_t my_det = FastMatrixOperations::Determinant(mat);
  BOOST_TEST(my_det == det, 1e-4 % tolerance());

  if (std::isnormal(det)) {
    Array mat_inv = FastMatrixOperations::InvertSymmetricMatrix(mat, det);
    PrintMatrix(std::cout, mat_inv, "Alleged inverse matrix");
    CheckInverse(mat, mat_inv);
    CheckSymmetric(mat_inv);
  }
} // SymmetricMatrixTest()

template <typename T>
void TestMatrix2x2()
{
  using Data_t = T;
  constexpr unsigned int Dim = 2; // we are testing 2x2 matrices

  // BUG the double brace syntax is required to work around clang bug 21629
  // (https://bugs.llvm.org/show_bug.cgi?id=21629)
  std::array<Data_t, Dim* Dim> matrix = {{Data_t(2), Data_t(3), Data_t(4), Data_t(1)}}; // matrix
  const Data_t true_det = Data_t(-10);

  PrintMatrix(std::cout, matrix, "Matrix");
  MatrixTest(matrix, true_det);
} // TestMatrix2x2()

template <typename T>
void TestSymmetricMatrix2x2()
{
  using Data_t = T;
  constexpr unsigned int Dim = 2; // we are testing 2x2 matrices

  // BUG the double brace syntax is required to work around clang bug 21629
  // (https://bugs.llvm.org/show_bug.cgi?id=21629)
  std::array<Data_t, Dim* Dim> matrix = {{Data_t(2), Data_t(3), Data_t(3), Data_t(1)}}; // matrix
  const Data_t true_det = Data_t(-7);

  PrintMatrix(std::cout, matrix, "Symmetric matrix");
  SymmetricMatrixTest(matrix, true_det);

} // TestSymmetricMatrix2x2()

template <typename T>
void TestMatrix3x3_1()
{

  using Data_t = T;
  constexpr unsigned int Dim = 3; // we are testing 3x3 matrices

  // BUG the double brace syntax is required to work around clang bug 21629
  // (https://bugs.llvm.org/show_bug.cgi?id=21629)
  std::array<Data_t, Dim* Dim> matrix = {{
    Data_t(2),
    Data_t(0),
    Data_t(3),
    Data_t(0),
    Data_t(3),
    Data_t(0),
    Data_t(4),
    Data_t(0),
    Data_t(1),
  }}; // matrix
  const Data_t true_det = Data_t(-30);

  PrintMatrix(std::cout, matrix, "Matrix");
  MatrixTest(matrix, true_det);

} // TestMatrix3x3_1()

template <typename T>
void TestMatrix3x3_2()
{

  using Data_t = T;
  constexpr unsigned int Dim = 3; // we are testing 3x3 matrices

  // BUG the double brace syntax is required to work around clang bug 21629
  // (https://bugs.llvm.org/show_bug.cgi?id=21629)
  std::array<Data_t, Dim* Dim> matrix = {{
    Data_t(2),
    Data_t(4),
    Data_t(3),
    Data_t(0),
    Data_t(3),
    Data_t(0),
    Data_t(4),
    Data_t(0),
    Data_t(1),
  }}; // matrix
  const Data_t true_det = Data_t(-30);

  PrintMatrix(std::cout, matrix, "Matrix");
  MatrixTest(matrix, true_det);

} // TestMatrix3x3_2()

template <typename T>
void TestSymmetricMatrix3x3()
{

  using Data_t = T;
  constexpr unsigned int Dim = 3; // we are testing 3x3 matrices

  // BUG the double brace syntax is required to work around clang bug 21629
  // (https://bugs.llvm.org/show_bug.cgi?id=21629)
  std::array<Data_t, Dim* Dim> matrix = {{
    Data_t(2),
    Data_t(0),
    Data_t(3),
    Data_t(0),
    Data_t(3),
    Data_t(0),
    Data_t(3),
    Data_t(0),
    Data_t(1),
  }}; // matrix
  const Data_t true_det = Data_t(-21);

  PrintMatrix(std::cout, matrix, "Symmetric matrix");
  SymmetricMatrixTest(matrix, true_det);

} // TestSymmetricMatrix3x3()

template <typename T>
void TestMatrix4x4_1()
{

  using Data_t = T;
  constexpr unsigned int Dim = 4; // we are testing 4x4 matrices

  // BUG the double brace syntax is required to work around clang bug 21629
  // (https://bugs.llvm.org/show_bug.cgi?id=21629)
  std::array<Data_t, Dim* Dim> matrix = {{Data_t(2),
                                          Data_t(0),
                                          Data_t(3),
                                          Data_t(0),
                                          Data_t(0),
                                          Data_t(3),
                                          Data_t(0),
                                          Data_t(6),
                                          Data_t(4),
                                          Data_t(0),
                                          Data_t(1),
                                          Data_t(0),
                                          Data_t(0),
                                          Data_t(2),
                                          Data_t(0),
                                          Data_t(7)}}; // matrix
  const Data_t true_det = Data_t(-90);

  PrintMatrix(std::cout, matrix, "Matrix");
  MatrixTest(matrix, true_det);

} // TestMatrix4x4_1()

template <typename T>
void TestMatrix4x4_2()
{

  using Data_t = T;
  constexpr unsigned int Dim = 4; // we are testing 4x4 matrices

  // BUG the double brace syntax is required to work around clang bug 21629
  // (https://bugs.llvm.org/show_bug.cgi?id=21629)
  std::array<Data_t, Dim* Dim> matrix = {{Data_t(2),
                                          Data_t(0),
                                          Data_t(3),
                                          Data_t(0),
                                          Data_t(5),
                                          Data_t(3),
                                          Data_t(0),
                                          Data_t(6),
                                          Data_t(4),
                                          Data_t(0),
                                          Data_t(1),
                                          Data_t(0),
                                          Data_t(3),
                                          Data_t(2),
                                          Data_t(0),
                                          Data_t(7)}}; // matrix
  const Data_t true_det = Data_t(-90);

  PrintMatrix(std::cout, matrix, "Matrix");
  MatrixTest(matrix, true_det);

} // TestMatrix4x4_2()

template <typename T, unsigned int Dim>
void TestMatrix_N(unsigned int N = 100)
{

  using Data_t = T;

  std::default_random_engine engine;
  std::uniform_real_distribution<Data_t> uniform(Data_t(-10.), Data_t(10.));

  std::array<Data_t, Dim * Dim> matrix;
  for (unsigned int i = 0; i < N; ++i) {

    std::generate(matrix.begin(), matrix.end(), [&engine, &uniform] { return uniform(engine); });

    PrintMatrix(std::cout, matrix, "Matrix");
    MatrixTest(matrix);
  } // for

} // TestMatrix_N()

template <typename T, unsigned int Dim>
void TestNullMatrix()
{

  using Data_t = T;

  std::array<Data_t, Dim * Dim> matrix;
  matrix.fill(Data_t(0));

  PrintMatrix(std::cout, matrix, "Empty matrix");
  MatrixTest(matrix, Data_t(0));
  PrintMatrix(std::cout, matrix, "Empty symmetric matrix");
  SymmetricMatrixTest(matrix, Data_t(0));

} // TestNullMatrix()

template <typename T>
void TestSymmetricMatrix4x4()
{

  using Data_t = T;
  constexpr unsigned int Dim = 4; // we are testing 4x4 matrices

  // BUG the double brace syntax is required to work around clang bug 21629
  // (https://bugs.llvm.org/show_bug.cgi?id=21629)
  std::array<Data_t, Dim* Dim> matrix = {{Data_t(2),
                                          Data_t(0),
                                          Data_t(3),
                                          Data_t(0),
                                          Data_t(0),
                                          Data_t(3),
                                          Data_t(0),
                                          Data_t(2),
                                          Data_t(3),
                                          Data_t(0),
                                          Data_t(1),
                                          Data_t(0),
                                          Data_t(0),
                                          Data_t(2),
                                          Data_t(0),
                                          Data_t(7)}}; // matrix
  const Data_t true_det = Data_t(-119);

  PrintMatrix(std::cout, matrix, "Symmetric matrix");
  SymmetricMatrixTest(matrix, true_det);

} // TestSymmetricMatrix4x4()

//------------------------------------------------------------------------------
//--- registration of tests
//
// Boost needs now to know which tests we want to run.
// Tests are "automatically" registered, hence the BOOST_AUTO_TEST_CASE()
// macro name. The argument is a name for the test; each test will have a
// number of checks and it will fail if any of them does.
//

//
// Matrix tests
//
BOOST_AUTO_TEST_CASE(Matrix2x2RealTest)
{
  TestMatrix2x2<double>();
  TestSymmetricMatrix2x2<double>();

  TestMatrix_N<double, 2>();
  TestNullMatrix<double, 2>();
}

BOOST_AUTO_TEST_CASE(Matrix3x3RealTest)
{
  TestMatrix3x3_1<double>();
  TestMatrix3x3_2<double>();
  TestSymmetricMatrix3x3<double>();

  TestMatrix_N<double, 3>();
  TestNullMatrix<double, 3>();
}

BOOST_AUTO_TEST_CASE(Matrix4x4RealTest)
{
  TestMatrix4x4_1<double>();
  TestMatrix4x4_2<double>();
  TestSymmetricMatrix4x4<double>();

  TestMatrix_N<double, 4>();
  TestNullMatrix<double, 4>();
}<|MERGE_RESOLUTION|>--- conflicted
+++ resolved
@@ -35,22 +35,13 @@
  * (for example, a random seed).
  */
 #define BOOST_TEST_MODULE (FastMatrixMath_test)
-<<<<<<< HEAD
-#include <boost/test/test_tools.hpp>                      // BOOST_CHECK(), BOOST_CHECK_EQUAL()
-#include <boost/test/tools/floating_point_comparison.hpp> // BOOST_CHECK_CLOSE()
-#include <cetlib/quiet_unit_test.hpp>                     // BOOST_AUTO_TEST_CASE()
-=======
 #include "boost/test/unit_test.hpp"
->>>>>>> 07702c4b
 
 // LArSoft libraries
 #include "lardata/Utilities/FastMatrixMathHelper.h"
 
-<<<<<<< HEAD
-=======
 using boost::test_tools::tolerance;
 
->>>>>>> 07702c4b
 //==============================================================================
 //=== Test code
 //===
@@ -108,15 +99,9 @@
         v += a[r * Dim + k] * a_inv[k * Dim + c];
       } // for
       if (r == c)
-<<<<<<< HEAD
-        BOOST_CHECK_CLOSE(v, Data_t(1), 0.01); // 0.01%
-      else
-        BOOST_CHECK_SMALL(v, 1e-5);
-=======
         BOOST_TEST(v == Data_t(1), 0.01 % tolerance());
       else
         BOOST_TEST(v == 0, 1e-5 % tolerance());
->>>>>>> 07702c4b
     } // for column
   }   // for row
 
