/**
 * @file   lardata/test/Utilities/CollectionView_test.cc
 * @brief  Unit test for `CollectionView` class.
 * @author Gianluca Petrillo (petrillo@fnal.gov)
 * @date   August 3rd, 2017
 *
 * This is a Boost unit test with no specific configuration.
 */

// LArSoft libraries
#include "lardata/Utilities/CollectionView.h"

// Boost libraries
#define BOOST_TEST_MODULE (CollectionView_test)
<<<<<<< HEAD
#include <boost/test/test_tools.hpp> // BOOST_CHECK()
#include <boost/test/unit_test.hpp>  // BOOST_AUTO_TEST_CASE()
=======
#include <boost/test/unit_test.hpp> // BOOST_AUTO_TEST_CASE()
>>>>>>> 07702c4b

// C/C++ standard libraries
#include <deque>
#include <forward_list>
#include <iostream>
#include <list>
#include <numeric> // std::iota()
#include <sstream>

//------------------------------------------------------------------------------
BOOST_AUTO_TEST_CASE(VectorTestCase)
{
  //
  // test on contiguous access collection
  //
  std::vector<int> c{3, 4, 5};
  auto const cbegin = c.cbegin();
  auto const cend = c.cend();

  auto cv = lar::makeCollectionView(cbegin, cend);

  BOOST_TEST(cv.empty() == c.empty());
  BOOST_TEST(cv.size() == c.size());

  //
  // iterators
  //
  BOOST_TEST((cv.cbegin() == c.cbegin()));
  BOOST_TEST((cv.cend() == c.cend()));
  BOOST_TEST((cv.crbegin() == c.crbegin()));
  BOOST_TEST((cv.crend() == c.crend()));

  //
  // elements
  //
  BOOST_TEST(&(cv.front()) == &(c.front()));
  BOOST_TEST(cv.front() == c.front());
  BOOST_TEST(&(cv.back()) == &(c.back()));
  BOOST_TEST(cv.back() == c.back());

  //
  // data
  //
  BOOST_TEST(cv.data() == c.data());

  //
  // range-for iteration
  //
  auto ic = cbegin;
  size_t i = 0;
  for (auto const& d : cv) {
<<<<<<< HEAD
    BOOST_CHECK_EQUAL(d, *ic);
    BOOST_CHECK_EQUAL(cv[i], d);
    BOOST_CHECK_EQUAL(&(cv[i]), &(c[i]));
    BOOST_CHECK_EQUAL(cv.at(i), d);
    BOOST_CHECK_EQUAL(&(cv.at(i)), &(c.at(i)));
=======
    BOOST_TEST(d == *ic);
    BOOST_TEST(cv[i] == d);
    BOOST_TEST(&(cv[i]) == &(c[i]));
    BOOST_TEST(cv.at(i) == d);
    BOOST_TEST(&(cv.at(i)) == &(c.at(i)));
>>>>>>> 07702c4b

    ++i;
    ++ic;
  } // for
  BOOST_TEST((ic == cend));

} // BOOST_AUTO_TEST_CASE(VectorTestCase)

//------------------------------------------------------------------------------
BOOST_AUTO_TEST_CASE(DequeTestCase)
{
  //
  // test on random access collection
  //
  std::deque<int> c{3, 4, 5};
  auto const cbegin = c.cbegin();
  auto const cend = c.cend();

  auto cv = lar::makeCollectionView(cbegin, cend);

  BOOST_TEST(cv.empty() == c.empty());
  BOOST_TEST(cv.size() == c.size());

  //
  // iterators
  //
  BOOST_TEST((cv.cbegin() == c.cbegin()));
  BOOST_TEST((cv.cend() == c.cend()));
  BOOST_TEST((cv.crbegin() == c.crbegin()));
  BOOST_TEST((cv.crend() == c.crend()));

  //
  // elements
  //
  BOOST_TEST(&(cv.front()) == &(c.front()));
  BOOST_TEST(cv.front() == c.front());
  BOOST_TEST(&(cv.back()) == &(c.back()));
  BOOST_TEST(cv.back() == c.back());

  //
  // range-for iteration
  //
  auto ic = cbegin;
  size_t i = 0;
  for (auto const& d : cv) {
<<<<<<< HEAD
    BOOST_CHECK_EQUAL(d, *ic);
    BOOST_CHECK_EQUAL(cv[i], d);
    BOOST_CHECK_EQUAL(&(cv[i]), &(c[i]));
    BOOST_CHECK_EQUAL(cv.at(i), d);
    BOOST_CHECK_EQUAL(&(cv.at(i)), &(c.at(i)));
=======
    BOOST_TEST(d == *ic);
    BOOST_TEST(cv[i] == d);
    BOOST_TEST(&(cv[i]) == &(c[i]));
    BOOST_TEST(cv.at(i) == d);
    BOOST_TEST(&(cv.at(i)) == &(c.at(i)));
>>>>>>> 07702c4b

    ++i;
    ++ic;
  } // for
  BOOST_TEST((ic == cend));

} // BOOST_AUTO_TEST_CASE(DequeTestCase)

//------------------------------------------------------------------------------
BOOST_AUTO_TEST_CASE(ListTestCase)
{
  //
  // test on bidirectional access collection
  //
  std::list<int> c{3, 4, 5};
  auto const cbegin = c.cbegin();
  auto const cend = c.cend();

  auto cv = lar::makeCollectionView(cbegin, cend);

  BOOST_TEST(cv.empty() == c.empty());
  BOOST_TEST(cv.size() == c.size());

  //
  // iterators
  //
  BOOST_TEST((cv.cbegin() == c.cbegin()));
  BOOST_TEST((cv.cend() == c.cend()));
  BOOST_TEST((cv.crbegin() == c.crbegin()));
  BOOST_TEST((cv.crend() == c.crend()));

  //
  // elements
  //
  BOOST_TEST(&(cv.front()) == &(c.front()));
  BOOST_TEST(cv.front() == c.front());
  BOOST_TEST(&(cv.back()) == &(c.back()));
  BOOST_TEST(cv.back() == c.back());

  //
  // range-for iteration
  //
  auto ic = cbegin;
  for (auto const& d : cv) {
<<<<<<< HEAD
    BOOST_CHECK_EQUAL(d, *ic);
=======
    BOOST_TEST(d == *ic);
>>>>>>> 07702c4b

    ++ic;
  } // for
  BOOST_TEST((ic == cend));

} // BOOST_AUTO_TEST_CASE(ListTestCase)

//------------------------------------------------------------------------------
BOOST_AUTO_TEST_CASE(ForwardListTestCase)
{
  //
  // test on forward access collection
  //
  std::forward_list<int> c{3, 4, 5};
  auto const cbegin = c.cbegin();
  auto const cend = c.cend();

  auto cv = lar::makeCollectionView(cbegin, cend);

  BOOST_TEST(cv.empty() == c.empty());

  //
  // iterators
  //
  BOOST_TEST((cv.cbegin() == c.cbegin()));
  BOOST_TEST((cv.cend() == c.cend()));

  //
  // elements
  //
  BOOST_TEST(&(cv.front()) == &(c.front()));
  BOOST_TEST(cv.front() == c.front());

  //
  // range-for iteration
  //
  auto ic = cbegin;
  for (auto const& d : cv) {
<<<<<<< HEAD
    BOOST_CHECK_EQUAL(d, *ic);
=======
    BOOST_TEST(d == *ic);
>>>>>>> 07702c4b

    ++ic;
  } // for
  BOOST_TEST((ic == cend));

} // BOOST_AUTO_TEST_CASE(ForwardListTestCase)

//------------------------------------------------------------------------------
BOOST_AUTO_TEST_CASE(DocumentationTestCase)
{

  std::ostringstream out;

  /* The promises:
   *
   * ~~~~~~~~~~~~~~~~~~~~~~~~~~~~~~~~~~~~~~~~~~~~~~~~~~~~~~~~~~~~~~~~~~~~~
   * std::vector<int> range(5);
   * std::iota(range.begin(), range.end(), 1); // { 1, 2, 3, 4, 5 }
   *
   * for (int d: lar::wrapCollectionIntoView(range)) {
   *   std::cout << d << " ";
   * }
   * std::cout << std::endl;
   * ~~~~~~~~~~~~~~~~~~~~~~~~~~~~~~~~~~~~~~~~~~~~~~~~~~~~~~~~~~~~~~~~~~~~~
   * which will print "1 2 3 4 5 ".
   */
  out.str("");

  std::vector<int> range(5);
  std::iota(range.begin(), range.end(), 1); // { 1, 2, 3, 4, 5 }

  for (int d : lar::wrapCollectionIntoView(range)) {
    out << d << " ";
  }
  std::cout << out.str() << std::endl;

  BOOST_TEST(out.str() == "1 2 3 4 5 ");

  /*
   * ~~~~~~~~~~~~~~~~~~~~~~~~~~~~~~~~~~~~~~~~~~~~~~~~~~~~~~~~~~~~~~~~~~~~~{.cpp}
   * decltype(auto) view = lar::wrapCollectionIntoView(range);
   * ~~~~~~~~~~~~~~~~~~~~~~~~~~~~~~~~~~~~~~~~~~~~~~~~~~~~~~~~~~~~~~~~~~~~~
   */
  {
    out.str("");
    decltype(auto) view = lar::wrapCollectionIntoView(range);

    for (int d : view) {
      out << d << " ";
    }

    BOOST_TEST(out.str() == "1 2 3 4 5 ");
  }

  /*
   * ~~~~~~~~~~~~~~~~~~~~~~~~~~~~~~~~~~~~~~~~~~~~~~~~~~~~~~~~~~~~~~~~~~~~~{.cpp}
   * auto const& view = lar::wrapCollectionIntoView(range);
   * ~~~~~~~~~~~~~~~~~~~~~~~~~~~~~~~~~~~~~~~~~~~~~~~~~~~~~~~~~~~~~~~~~~~~~
   */
  {
    out.str("");
    auto const& view = lar::wrapCollectionIntoView(range);

    for (int d : view) {
      out << d << " ";
    }

    BOOST_TEST(out.str() == "1 2 3 4 5 ");
  }

  /* The promise:
   * ~~~~~~~~~~~~~~~~~~~~~~~~~~~~~~~~~~~~~~~~~~~~~~~~~~~~~~~~~~~~~~~~~~~~~{.cpp}
   * std::vector<int> v(10);
   * std::iota(v.begin(), v.end(), 0); // { 0, 1, ..., 9 }
   *
   * for (int d: lar::makeCollectionView(v.begin() + 4, v.begin() + 7)) {
   *   std::cout << d << " ";
   * }
   * std::cout << std::endl;
   * ~~~~~~~~~~~~~~~~~~~~~~~~~~~~~~~~~~~~~~~~~~~~~~~~~~~~~~~~~~~~~~~~~~~~~
   * will print "4 5 6 ".
   */
  out.str("");
  std::vector<int> v(10);
  std::iota(v.begin(), v.end(), 0); // { 0, 1, ..., 9 }

  for (int d : lar::makeCollectionView(v.begin() + 4, v.begin() + 7)) {
    out << d << " ";
  }
  std::cout << out.str() << std::endl;

  BOOST_TEST(out.str() == "4 5 6 ");

  /* The promise:
   * ~~~~~~~~~~~~~~~~~~~~~~~~~~~~~~~~~~~~~~~~~~~~~~~~~~~~~~~~~~~~~~~~~~~~~{.cpp}
   * class IntVector {
   *    using vector_t = std::vector<int>;
   *
   *    vector_t data;
   *
   *      public:
   *    IntVector(vector_t&& data): data(std::move(data)) {}
   *
   *    auto begin() const -> decltype(auto) { return data.cbegin(); }
   *    auto end() const -> decltype(auto) { return data.cend(); }
   *
   * }; // struct IntVector
   *
   * using IntViewBase_t = lar::CollectionView<IntVector>;
   *
   * struct MyCollection: public IntViewBase_t {
   *   MyCollection(std::vector<int>&& data) : IntViewBase_t(std::move(data)) {}
   * }; // class MyCollection
   * ~~~~~~~~~~~~~~~~~~~~~~~~~~~~~~~~~~~~~~~~~~~~~~~~~~~~~~~~~~~~~~~~~~~~~
   */
  out.str("");
  {
    std::vector<int> v_data(10);
    std::iota(v_data.begin(), v_data.end(), 0); // { 0, 1, ..., 9 }

    class IntVector {
      using vector_t = std::vector<int>;

      vector_t data;

    public:
      IntVector(vector_t&& data) : data(std::move(data)) {}

      auto begin() const -> decltype(auto) { return data.cbegin(); }
      auto end() const -> decltype(auto) { return data.cend(); }

    }; // struct IntVector

    using IntViewBase_t = lar::CollectionView<IntVector>;

    struct MyCollection : public IntViewBase_t {
      MyCollection(std::vector<int>&& data) : IntViewBase_t(std::move(data)) {}
    }; // class MyCollection

    MyCollection v(std::move(v_data));

    for (int d : v) {
      out << d << " ";
    }
    std::cout << out.str() << std::endl;

    BOOST_TEST(out.str() == "0 1 2 3 4 5 6 7 8 9 ");
  }

} // BOOST_AUTO_TEST_CASE(DocumentationTestCase)<|MERGE_RESOLUTION|>--- conflicted
+++ resolved
@@ -12,12 +12,7 @@
 
 // Boost libraries
 #define BOOST_TEST_MODULE (CollectionView_test)
-<<<<<<< HEAD
-#include <boost/test/test_tools.hpp> // BOOST_CHECK()
-#include <boost/test/unit_test.hpp>  // BOOST_AUTO_TEST_CASE()
-=======
 #include <boost/test/unit_test.hpp> // BOOST_AUTO_TEST_CASE()
->>>>>>> 07702c4b
 
 // C/C++ standard libraries
 #include <deque>
@@ -69,19 +64,11 @@
   auto ic = cbegin;
   size_t i = 0;
   for (auto const& d : cv) {
-<<<<<<< HEAD
-    BOOST_CHECK_EQUAL(d, *ic);
-    BOOST_CHECK_EQUAL(cv[i], d);
-    BOOST_CHECK_EQUAL(&(cv[i]), &(c[i]));
-    BOOST_CHECK_EQUAL(cv.at(i), d);
-    BOOST_CHECK_EQUAL(&(cv.at(i)), &(c.at(i)));
-=======
     BOOST_TEST(d == *ic);
     BOOST_TEST(cv[i] == d);
     BOOST_TEST(&(cv[i]) == &(c[i]));
     BOOST_TEST(cv.at(i) == d);
     BOOST_TEST(&(cv.at(i)) == &(c.at(i)));
->>>>>>> 07702c4b
 
     ++i;
     ++ic;
@@ -127,19 +114,11 @@
   auto ic = cbegin;
   size_t i = 0;
   for (auto const& d : cv) {
-<<<<<<< HEAD
-    BOOST_CHECK_EQUAL(d, *ic);
-    BOOST_CHECK_EQUAL(cv[i], d);
-    BOOST_CHECK_EQUAL(&(cv[i]), &(c[i]));
-    BOOST_CHECK_EQUAL(cv.at(i), d);
-    BOOST_CHECK_EQUAL(&(cv.at(i)), &(c.at(i)));
-=======
     BOOST_TEST(d == *ic);
     BOOST_TEST(cv[i] == d);
     BOOST_TEST(&(cv[i]) == &(c[i]));
     BOOST_TEST(cv.at(i) == d);
     BOOST_TEST(&(cv.at(i)) == &(c.at(i)));
->>>>>>> 07702c4b
 
     ++i;
     ++ic;
@@ -184,11 +163,7 @@
   //
   auto ic = cbegin;
   for (auto const& d : cv) {
-<<<<<<< HEAD
-    BOOST_CHECK_EQUAL(d, *ic);
-=======
     BOOST_TEST(d == *ic);
->>>>>>> 07702c4b
 
     ++ic;
   } // for
@@ -227,11 +202,7 @@
   //
   auto ic = cbegin;
   for (auto const& d : cv) {
-<<<<<<< HEAD
-    BOOST_CHECK_EQUAL(d, *ic);
-=======
     BOOST_TEST(d == *ic);
->>>>>>> 07702c4b
 
     ++ic;
   } // for
