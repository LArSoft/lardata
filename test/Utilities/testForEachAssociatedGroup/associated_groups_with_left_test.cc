--- conflicted
+++ resolved
@@ -17,12 +17,7 @@
 
 // Boost libraries
 #define BOOST_TEST_MODULE (PointIsolationAlg_test)
-<<<<<<< HEAD
-#include <boost/test/test_tools.hpp>  // BOOST_CHECK(), BOOST_CHECK_EQUAL()
-#include <cetlib/quiet_unit_test.hpp> // BOOST_AUTO_TEST_CASE()
-=======
 #include "boost/test/unit_test.hpp"
->>>>>>> 07702c4b
 
 // C/C++ standard libraries
 #include <array>
@@ -108,20 +103,12 @@
 
   //strings should be same as vs
   std::cout << "Starting check..." << std::endl;
-<<<<<<< HEAD
-  BOOST_CHECK_EQUAL(results.size(), expected.size());
-=======
   BOOST_TEST(results.size() == expected.size());
->>>>>>> 07702c4b
   for (auto const& [i, result, expected] : util::enumerate(results, expected)) {
     auto const& [A, Bs] = result;
     auto const& [expectedA, expectedBs] = expected;
     BOOST_TEST_MESSAGE("  element #" << i << ", A=" << expectedA);
-<<<<<<< HEAD
-    BOOST_CHECK_EQUAL(A, expectedA);
-=======
     BOOST_TEST(A == expectedA);
->>>>>>> 07702c4b
     BOOST_CHECK_EQUAL_COLLECTIONS(Bs.cbegin(), Bs.cend(), expectedBs.cbegin(), expectedBs.cend());
   } // for results
 
