--- conflicted
+++ resolved
@@ -23,12 +23,7 @@
 
 // Boost libraries
 #define BOOST_TEST_MODULE (PointIsolationAlg_test)
-<<<<<<< HEAD
-#include <boost/test/test_tools.hpp>  // BOOST_CHECK(), BOOST_CHECK_EQUAL()
-#include <cetlib/quiet_unit_test.hpp> // BOOST_AUTO_TEST_CASE()
-=======
 #include "boost/test/unit_test.hpp"
->>>>>>> 07702c4b
 
 //------------------------------------------------------------------------------
 //--- tests
@@ -59,26 +54,6 @@
   //
   BOOST_TEST(grid.dims() == 2U);
 
-<<<<<<< HEAD
-  BOOST_CHECK_EQUAL(grid.size(), 6U);
-  BOOST_CHECK_EQUAL(grid.sizeX(), 2U);
-  BOOST_CHECK_EQUAL(grid.sizeY(), 3U);
-
-  // BUG the double brace syntax is required to work around clang bug 21629
-  // (https://bugs.llvm.org/show_bug.cgi?id=21629)
-  BOOST_CHECK_EQUAL(grid.index({{0, 0}}), 0U);
-  BOOST_CHECK_EQUAL(grid.index({{1, 2}}), 5U);
-  BOOST_CHECK_NO_THROW(grid.index({{2, 2}})); // out-of-bound
-
-  BOOST_CHECK(grid.has(0));
-  BOOST_CHECK(grid.has(grid.size() - 1));
-  BOOST_CHECK(!grid.has(grid.size()));
-
-  // BUG the double brace syntax is required to work around clang bug 21629
-  // (https://bugs.llvm.org/show_bug.cgi?id=21629)
-  BOOST_CHECK_EQUAL(grid.indexOffset({{0, 1}}, {{1, 2}}), 4);
-  BOOST_CHECK_EQUAL(grid.indexOffset({{1, 2}}, {{0, 1}}), -4);
-=======
   BOOST_TEST(grid.size() == 6U);
   BOOST_TEST(grid.sizeX() == 2U);
   BOOST_TEST(grid.sizeY() == 3U);
@@ -97,7 +72,6 @@
   // (https://bugs.llvm.org/show_bug.cgi?id=21629)
   BOOST_TEST(grid.indexOffset({{0, 1}}, {{1, 2}}) == 4);
   BOOST_TEST(grid.indexOffset({{1, 2}}, {{0, 1}}) == -4);
->>>>>>> 07702c4b
 
   //
   // fill the container
@@ -131,11 +105,7 @@
       auto const& cell = (count & 1) ? grid[cellIndex] : grid[cellID];
 
       BOOST_TEST_CHECKPOINT("[" << cellID[0] << "][" << cellID[1] << "]");
-<<<<<<< HEAD
-      BOOST_CHECK_EQUAL(cell.size(), (size_t)count);
-=======
       BOOST_TEST(cell.size() == (size_t)count);
->>>>>>> 07702c4b
 
       for (size_t k = 0; k < cell.size(); ++k) {
         int val = cell[k];
@@ -182,20 +152,6 @@
 
   // BUG the double brace syntax is required to work around clang bug 21629
   // (https://bugs.llvm.org/show_bug.cgi?id=21629)
-<<<<<<< HEAD
-  BOOST_CHECK_EQUAL(grid.index({{0, 0, 0}}), 0U);
-  BOOST_CHECK_EQUAL(grid.index({{1, 2, 3}}), 23U);
-  BOOST_CHECK_NO_THROW(grid.index({{2, 2, 3}})); // out-of-bound
-
-  BOOST_CHECK(grid.has(0));
-  BOOST_CHECK(grid.has(grid.size() - 1));
-  BOOST_CHECK(!grid.has(grid.size()));
-
-  // BUG the double brace syntax is required to work around clang bug 21629
-  // (https://bugs.llvm.org/show_bug.cgi?id=21629)
-  BOOST_CHECK_EQUAL(grid.indexOffset({{0, 1, 2}}, {{1, 2, 3}}), 17);
-  BOOST_CHECK_EQUAL(grid.indexOffset({{1, 2, 3}}, {{0, 1, 2}}), -17);
-=======
   BOOST_TEST(grid.index({{0, 0, 0}}) == 0U);
   BOOST_TEST(grid.index({{1, 2, 3}}) == 23U);
   BOOST_CHECK_NO_THROW(grid.index({{2, 2, 3}})); // out-of-bound
@@ -208,7 +164,6 @@
   // (https://bugs.llvm.org/show_bug.cgi?id=21629)
   BOOST_TEST(grid.indexOffset({{0, 1, 2}}, {{1, 2, 3}}) == 17);
   BOOST_TEST(grid.indexOffset({{1, 2, 3}}, {{0, 1, 2}}) == -17);
->>>>>>> 07702c4b
 
   //
   // fill the container
@@ -245,11 +200,7 @@
         auto const& cell = (count & 1) ? grid[cellIndex] : grid[cellID];
 
         BOOST_TEST_CHECKPOINT("[" << cellID[0] << "][" << cellID[1] << "][" << cellID[2] << "]");
-<<<<<<< HEAD
-        BOOST_CHECK_EQUAL(cell.size(), (size_t)count);
-=======
         BOOST_TEST(cell.size() == (size_t)count);
->>>>>>> 07702c4b
 
         for (size_t k = 0; k < cell.size(); ++k) {
           int val = cell[k];
