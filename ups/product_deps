# The parent line must be the first non-comment line in the file
# This line defines the product name and version
<<<<<<< HEAD
parent	lardata	v09_02_10
=======
parent	lardata	v09_02_08_01
>>>>>>> 5b840d43
defaultqual	e20
#
fcldir product_dir job
#
product         version
<<<<<<< HEAD
lardataalg	v09_05_01
lardataobj	v09_02_00
larcore 	v09_02_04
range		v3_0_10_0b
cetbuildtools	v7_17_01	-	only_for_build
=======
lardataalg	v09_04_07_01
lardataobj	v09_01_06_01
larcore 	v09_02_04_01
range		v3_0_11_0
cetbuildtools	v8_15_00	-	only_for_build
>>>>>>> 5b840d43
end_product_list


qualifier        larcore          lardataobj	lardataalg	range	notes
e20:debug        e20:debug        e20:debug	e20:debug	-nq-
e20:prof         e20:prof         e20:prof	e20:prof	-nq-
e19:debug        e19:debug        e19:debug	e19:debug	-nq-
e19:prof         e19:prof         e19:prof	e19:prof	-nq-
c7:debug         c7:debug         c7:debug	c7:debug	-nq-
c7:prof          c7:prof          c7:prof	c7:prof		-nq-
end_qualifier_list

# Preserve tabs and formatting in emacs and vi / vim:

### Local Variables:
### tab-width: 8
### End:<|MERGE_RESOLUTION|>--- conflicted
+++ resolved
@@ -1,28 +1,16 @@
 # The parent line must be the first non-comment line in the file
 # This line defines the product name and version
-<<<<<<< HEAD
 parent	lardata	v09_02_10
-=======
-parent	lardata	v09_02_08_01
->>>>>>> 5b840d43
 defaultqual	e20
 #
 fcldir product_dir job
 #
 product         version
-<<<<<<< HEAD
 lardataalg	v09_05_01
 lardataobj	v09_02_00
 larcore 	v09_02_04
-range		v3_0_10_0b
-cetbuildtools	v7_17_01	-	only_for_build
-=======
-lardataalg	v09_04_07_01
-lardataobj	v09_01_06_01
-larcore 	v09_02_04_01
 range		v3_0_11_0
 cetbuildtools	v8_15_00	-	only_for_build
->>>>>>> 5b840d43
 end_product_list
 
 
