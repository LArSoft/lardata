--- conflicted
+++ resolved
@@ -1,26 +1,15 @@
 # The parent line must be the first non-comment line in the file
 # This line defines the product name and version
-<<<<<<< HEAD
 parent	lardata	v07_01_01
-=======
-parent	lardata	v08_00_00_rc2
->>>>>>> 73a11f0f
 defaultqual	e17
 #
 fcldir product_dir job
 #
 product         version
-<<<<<<< HEAD
-lardataalg	v07_02_07
-lardataobj	v07_06_00
-larcore		v07_00_05
-nutools		v2_24_08
-=======
 lardataalg	v08_00_00_rc2
 lardataobj	v08_00_00_rc2
 larcore		v08_00_00_rc2
 nutools		v2_26_01
->>>>>>> 73a11f0f
 range		v3_0_3_0
 
 cetbuildtools	v7_04_00	-	only_for_build
