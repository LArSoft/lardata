--- conflicted
+++ resolved
@@ -40,22 +40,7 @@
 	  
     // Update base class.
 	  
-<<<<<<< HEAD
-	  double xyz[3] = {0.};
-	  wgeom.GetCenter(xyz);
-	  double phi = TMath::PiOver2() - wgeom.ThetaZ();
-	  
-	  // Update base class.
-	  
-	  *static_cast<SurfYZPlane*>(this) = SurfYZPlane(0., xyz[1], xyz[2], phi);
-	} else {
-		throw cet::exception("Can't Find Wire for that channel") << channel << "\n"; 
-
-	}
-
-=======
-    *static_cast<SurfYZPlane*>(this) = SurfYZPlane(xyz[1], xyz[2], phi);
->>>>>>> f8b82273
+    *static_cast<SurfYZPlane*>(this) = SurfYZPlane(0., xyz[1], xyz[2], phi);
   }
 
   /// Destructor.
