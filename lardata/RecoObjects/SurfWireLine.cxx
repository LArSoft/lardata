--- conflicted
+++ resolved
@@ -10,10 +10,7 @@
 
 #include "lardata/RecoObjects/SurfWireLine.h"
 #include "TMath.h"
-<<<<<<< HEAD
-=======
 #include "art/Framework/Services/Registry/ServiceHandle.h"
->>>>>>> 07702c4b
 #include "larcore/Geometry/Geometry.h"
 #include "larcorealg/Geometry/WireGeo.h"
 
@@ -48,10 +45,6 @@
   }
 
   /// Destructor.
-<<<<<<< HEAD
-  SurfWireLine::~SurfWireLine() {}
-=======
   SurfWireLine::~SurfWireLine() = default;
->>>>>>> 07702c4b
 
 } // end namespace trkf