--- conflicted
+++ resolved
@@ -1,15 +1,12 @@
 #ifndef TRACKINGPLANEHELPER_H
 #define TRACKINGPLANEHELPER_H
 
-<<<<<<< HEAD
-=======
 /// \file  lardata/RecoObjects/TrackingPlaneHelper.h
 ///
 /// \author  G. Cerati (FNAL, MicroBooNE)
 /// \date    2017
 /// \version 1.0
 
->>>>>>> 07702c4b
 #include "TMath.h"
 #include "larcorealg/Geometry/WireGeo.h"
 #include "lardata/RecoObjects/SurfWireX.h"
@@ -18,42 +15,6 @@
 
 namespace recob::tracking {
 
-<<<<<<< HEAD
-    /// \file  lardata/RecoObjects/TrackingPlaneHelper.h
-    ///
-    /// \author  G. Cerati (FNAL, MicroBooNE)
-    /// \date    2017
-    /// \version 1.0
-
-    /// helper function to construct a recob::tracking::Plane from a Point_t and a Vector_t; the point is on the plane, the vector is orthogonal to the plane.
-    inline Plane makePlane(recob::tracking::Point_t const& pos,
-                           recob::tracking::Vector_t const& dir)
-    {
-      return Plane(pos, dir);
-    }
-
-    /// helper function to construct a recob::tracking::Plane from a recob::Trajectory::TrajectoryPoint_t.
-    inline Plane makePlane(recob::Trajectory::TrajectoryPoint_t const& s)
-    {
-      return Plane(s.position, s.direction());
-    }
-
-    /// helper function to construct a recob::tracking::Plane from a trkf::SurfWireX object.
-    inline Plane makePlane(trkf::SurfWireX const& s)
-    {
-      return Plane(Point_t(s.x0(), s.y0(), s.z0()),
-                   Vector_t(0, -std::sin(s.phi()), std::cos(s.phi())));
-    }
-
-    /// helper function to construct a recob::tracking::Plane from a geo::WireGeo object. The plane will contain the wire and the x axis, assumed to be the drift direction (to be generalized).
-    inline Plane makePlane(geo::WireGeo const& wgeom)
-    {
-      double xyz[3] = {0.};
-      wgeom.GetCenter(xyz);
-      double phi = TMath::PiOver2() - wgeom.ThetaZ();
-      return Plane(Point_t(0., xyz[1], xyz[2]), Vector_t(0, -std::sin(phi), std::cos(phi)));
-    }
-=======
   /// helper function to construct a recob::tracking::Plane from a Point_t and a Vector_t; the point is on the plane, the vector is orthogonal to the plane.
   inline Plane makePlane(recob::tracking::Point_t const& pos, recob::tracking::Vector_t const& dir)
   {
@@ -72,7 +33,6 @@
     return Plane(Point_t(s.x0(), s.y0(), s.z0()),
                  Vector_t(0, -std::sin(s.phi()), std::cos(s.phi())));
   }
->>>>>>> 07702c4b
 
   /// helper function to construct a recob::tracking::Plane from a geo::WireGeo object. The plane will contain the wire and the x axis, assumed to be the drift direction (to be generalized).
   inline Plane makePlane(geo::WireGeo const& wgeom)
