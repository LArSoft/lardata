--- conflicted
+++ resolved
@@ -41,15 +41,9 @@
 
   auto const* geom = lar::providerFrom<geo::Geometry>();
   double angleToVert = 0.;
-<<<<<<< HEAD
-  for (unsigned int i = 0; i < geom->Nplanes(); ++i) {
-    if (geom->Plane(i).View() == view) {
-      angleToVert = geom->Plane(i).Wire(0).ThetaZ(false) - 0.5 * ::util::pi<>();
-=======
   for (auto const& plane : geom->Iterate<geo::PlaneGeo>(geo::CryostatID{0})) {
     if (plane.View() == view) {
       angleToVert = plane.Wire(0).ThetaZ(false) - 0.5 * ::util::pi<>();
->>>>>>> 07702c4b
       break;
     }
   }
@@ -103,21 +97,6 @@
   geo::PlaneGeo const& plane = geom.PositionToTPC(point.position).Plane(view);
 
 #if 0 // this can be enabled after `geo::PlaneGeo::InterWireProjectedDistance()` becomes available in larcorealg
-<<<<<<< HEAD
-   double const d = plane.InterWireProjectedDistance(point.direction());
-
-   // do we prefer to just return the value and let the caller check it?
-   if (d > 50.0 * plane.WirePitch()) { // after many pitches track would scatter
-      throw cet::exception("Track")
-        << "track at point #" << trajectory_point
-        << " is almost parallel to the wires in view "
-        << geo::PlaneGeo::ViewName(view) << " (wire direction is "
-        << plane.GetWireDirection<geo::Vector_t>() << "; track direction is "
-        << point.direction()
-        << ").\n";
-   }
-   return d;
-=======
   double const d = plane.InterWireProjectedDistance(point.direction());
 
   // do we prefer to just return the value and let the caller check it?
@@ -129,7 +108,6 @@
                                   << point.direction() << ").\n";
   }
   return d;
->>>>>>> 07702c4b
 
 #else  // !0
   //
@@ -145,16 +123,9 @@
     throw cet::exception("Track") << "track at point #" << trajectory_point
                                   << " is almost parallel to the wires in view "
                                   << geo::PlaneGeo::ViewName(view) << " (wire direction is "
-<<<<<<< HEAD
-                                  << plane.GetWireDirection<geo::Vector_t>()
-                                  << "; track direction is " << point.direction()
-                                  << ", its projection on plane " << plane.ID() << " is " << proj
-                                  << ").\n";
-=======
                                   << plane.GetWireDirection() << "; track direction is "
                                   << point.direction() << ", its projection on plane " << plane.ID()
                                   << " is " << proj << ").\n";
->>>>>>> 07702c4b
   }
 
   //
