////////////////////////////////////////////////////////////////////////
// $Id: AuxDetDigit.cxx,v 1.13 2010/03/26 19:36:42 brebel Exp $
//
// AuxDetDigit class
//
// brebel@fnal.gov
//
////////////////////////////////////////////////////////////////////////

#include "RawData/AuxDetDigit.h"

#include "cetlib/exception.h"

namespace raw{

  //----------------------------------------------------------------------
  AuxDetDigit::AuxDetDigit()  
    : fADC(0)
    , fChannel(0) 
    , fAuxDetName("UnknownAuxDet")
    , fTimeStamp(UINT64_MAX)
  {

  }

  //----------------------------------------------------------------------
  AuxDetDigit::AuxDetDigit(unsigned short     channel,
			   std::vector<short> adclist, 
			   std::string        name,
<<<<<<< HEAD
			   uint64_t           timeStamp) 
=======
			   unsigned long long timeStamp) 
>>>>>>> d244c694
    : fADC(adclist) 
    , fChannel(channel) 
    , fAuxDetName(name)
    , fTimeStamp(timeStamp)
  { 

  }

  //--------------------------------------------------
  short AuxDetDigit::ADC(size_t i) const
  {
    if(i >= fADC.size())
      throw cet::exception("AuxDetDigit") << "illegal index requested for ADC vector: "
					  << i << "\n";

    return fADC[i];
  }

}
////////////////////////////////////////////////////////////////////////
<|MERGE_RESOLUTION|>--- conflicted
+++ resolved
@@ -27,11 +27,7 @@
   AuxDetDigit::AuxDetDigit(unsigned short     channel,
 			   std::vector<short> adclist, 
 			   std::string        name,
-<<<<<<< HEAD
-			   uint64_t           timeStamp) 
-=======
 			   unsigned long long timeStamp) 
->>>>>>> d244c694
     : fADC(adclist) 
     , fChannel(channel) 
     , fAuxDetName(name)
